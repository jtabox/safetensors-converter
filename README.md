<<<<<<< HEAD
### Update:

I'm writing a v2 of this script that no longer has a limit of 4 GB for the files it can process. Will upload it this week probably.

---



### safetensors converter script
=======
#### SafeTensors converter script v2 - \o/
>>>>>>> d6cd8d8c

*(yes, the 10000th one on github but whatever)*

A Python script that converts PyTorch model files and checkpoints (.pt and .pth) to the .safetensors format which is newer, shinier and is a more secure way to store and load model data, without the risk of potentially executing malicious code hidden inside a model file of the previous format.

<<<<<<< HEAD
###### Usage:
=======
#### "Did it really need a v2 lol"

Alright. So, for some incomprehensible to me reason, this repo has received 10 stars, which is about 10 more than what I ever expected it (or me in general) to receive. So I kinda felt obligated to say "thanks for the stars", and I decided to do it by writing a (hopefully) better version of the script.
~~Of course there's also the very practical matter of the previous script not supporting files larger than 4 GB because it was using an older version of the safetensors library, which was a major motive, ngl.~~
Changes from v1:

* The biggest one,this version **supports converting model files larger than 4 GB**
* The script can optionally target specific files now, not just all files in a folder
* It no longer accepts a file extension as an argument. If given a folder it will convert all .pt and .pth files in it (felt kinda weird to have that option to begin with tbh)
* Will now try by default to load a model file using `weights_only=True`, which is safer than the previous iteration. If that fails though, it'll ask the user if they want to try loading the file with `weights_only=False`
* The information displayed throughout the process and after it is a bit more thought out than dumping logs on the screen
* It will automatically write a JSON file with more details about each file's conversion results at the end of the process
* **C O L O R**. In the terminal. Lots of colored text. It's like a circus now. I don't care.
* Other minor silly stuff that showed my lack of experience in Python and in coding in general. I've fixed those, but I'm sure I'll find double so many when I read through the script again in 6 months, but what can you do...

#### Installation & Usage

* **Install**:
  No installation required for the script itself, but it uses 3 packages that might need to be installed if they're not already present.
  There's a requirements.txt file available to use, otherwise they can be installed manually:
>>>>>>> d6cd8d8c

```shell
# Install all at once
pip install -r requirements.txt

# OR each one manually
pip install 'torch' # No specific variant required (CPU/GPU)

# safetensors version 0.4.1 or newer is required, otherwise files larger than 4 GB will be skipped!
pip install -U 'safetensors' # Latest version is recommended, otherwise use: pip install 'safetensors==0.4.1'

pip install colorama # For the terminal circus
```

<<<<<<< HEAD
###### Important notice:
=======
* **Run**:

```shell
python safetensors_converter.py <input_file/folder> [output_folder] [--verbose]
```

* **Arguments**:
>>>>>>> d6cd8d8c

```
- input_file/folder:
  Required.
  Can be either a single file or a folder containing .pt and .pth files to convert.
  If it's a file, it'll be converted regardless of its extension.

- output_folder:
  Optional.
  The folder to save the converted file(s) to.
  If not specified, a 'converted_safetensors' subfolder is created inside the input folder or the input file's folder.

- --verbose:
  Optional.
  Will print some extra details for each model file during the process.
  If not specified, the script will only print basic info during the process.
  In any case, a JSON file with more info will be saved in the output folder.
```

<<<<<<< HEAD
###### ToDo:
=======
#### Important Note - Please Read

Make sure you **test the produced .safetensors** files *before deleting your original files*!
>>>>>>> d6cd8d8c

* Some models won't work when converted to .safetensors format, depending on the model and the app using it.
* So far I've mostly encountered a couple models that wouldn't work, they were all custom trained upscalers. They were successfully converted, but the app using them would complain and not load them.
* The script won't delete or otherwise modify any of the original files anyway, so you can always go back to them if needed or manually delete them if your .safetensors versions work.<|MERGE_RESOLUTION|>--- conflicted
+++ resolved
@@ -1,24 +1,9 @@
-<<<<<<< HEAD
-### Update:
-
-I'm writing a v2 of this script that no longer has a limit of 4 GB for the files it can process. Will upload it this week probably.
-
----
-
-
-
-### safetensors converter script
-=======
 #### SafeTensors converter script v2 - \o/
->>>>>>> d6cd8d8c
 
 *(yes, the 10000th one on github but whatever)*
 
 A Python script that converts PyTorch model files and checkpoints (.pt and .pth) to the .safetensors format which is newer, shinier and is a more secure way to store and load model data, without the risk of potentially executing malicious code hidden inside a model file of the previous format.
 
-<<<<<<< HEAD
-###### Usage:
-=======
 #### "Did it really need a v2 lol"
 
 Alright. So, for some incomprehensible to me reason, this repo has received 10 stars, which is about 10 more than what I ever expected it (or me in general) to receive. So I kinda felt obligated to say "thanks for the stars", and I decided to do it by writing a (hopefully) better version of the script.
@@ -39,7 +24,6 @@
 * **Install**:
   No installation required for the script itself, but it uses 3 packages that might need to be installed if they're not already present.
   There's a requirements.txt file available to use, otherwise they can be installed manually:
->>>>>>> d6cd8d8c
 
 ```shell
 # Install all at once
@@ -54,9 +38,6 @@
 pip install colorama # For the terminal circus
 ```
 
-<<<<<<< HEAD
-###### Important notice:
-=======
 * **Run**:
 
 ```shell
@@ -64,7 +45,6 @@
 ```
 
 * **Arguments**:
->>>>>>> d6cd8d8c
 
 ```
 - input_file/folder:
@@ -84,13 +64,9 @@
   In any case, a JSON file with more info will be saved in the output folder.
 ```
 
-<<<<<<< HEAD
-###### ToDo:
-=======
 #### Important Note - Please Read
 
 Make sure you **test the produced .safetensors** files *before deleting your original files*!
->>>>>>> d6cd8d8c
 
 * Some models won't work when converted to .safetensors format, depending on the model and the app using it.
 * So far I've mostly encountered a couple models that wouldn't work, they were all custom trained upscalers. They were successfully converted, but the app using them would complain and not load them.
